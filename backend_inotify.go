--- conflicted
+++ resolved
@@ -100,7 +100,6 @@
 	//                                to outside a monitored directory will show up as
 	//                                only a Rename.
 	//
-<<<<<<< HEAD
 	//   fsnotify.Write               A file or named pipe was written to. A Truncate will
 	//                                also trigger a Write. A single "write action"
 	//                                initiated by the user may show up as one or multiple
@@ -109,18 +108,8 @@
 	//                                you may get hundreds of Write events, so you
 	//                                probably want to wait until you've stopped receiving
 	//                                them (see the dedup example in cmd/fsnotify).
-=======
-	//   fsnotify.Write     A file or named pipe was written to. A Truncate will
-	//                      also trigger a Write. A single "write action"
-	//                      initiated by the user may show up as one or multiple
-	//                      writes, depending on when the system syncs things to
-	//                      disk. For example when compiling a large Go program
-	//                      you may get hundreds of Write events, so you
-	//                      probably want to wait until you've stopped receiving
-	//                      them (see the dedup example in cmd/fsnotify).
-	//                      Some systems may send Write event for directories
-	//                      when the directory content changes.
->>>>>>> 36dadbe8
+	//                                Some systems may send Write event for directories
+	//                                when the directory content changes.
 	//
 	//   fsnotify.Chmod               Attributes were changed. On Linux this is also sent
 	//                                when a file is removed (or more accurately, when a
