--- conflicted
+++ resolved
@@ -50,20 +50,8 @@
 	}
 
 	w := &Watcher{
-<<<<<<< HEAD
-		kq:              kq,
-		closepipe:       closepipe,
-		watches:         make(map[string]int),
-		watchesByDir:    make(map[string]map[int]struct{}),
-		dirFlags:        make(map[string]uint32),
-		paths:           make(map[int]pathInfo),
-		fileExists:      make(map[string]bool),
-		externalWatches: make(map[string]bool),
-		Events:          make(chan Event),
-		Errors:          make(chan error),
-		done:            make(chan struct{}),
-=======
 		kq:           kq,
+		closepipe:    closepipe,
 		watches:      make(map[string]int),
 		watchesByDir: make(map[string]map[int]struct{}),
 		dirFlags:     make(map[string]uint32),
@@ -73,7 +61,6 @@
 		Events:       make(chan Event),
 		Errors:       make(chan error),
 		done:         make(chan struct{}),
->>>>>>> a24f78c8
 	}
 
 	go w.readEvents()
@@ -337,10 +324,12 @@
 		}
 
 		// Flush the events we received to the Events channel
-<<<<<<< HEAD
 		for _, kevent := range kevents {
-			watchfd := int(kevent.Ident)
-			mask := uint32(kevent.Fflags)
+			var (
+				watchfd = int(kevent.Ident)
+				mask    = uint32(kevent.Fflags)
+			)
+
 			// Shut down the loop when the pipe is closed, but only after all
 			// other events have been processed.
 			if watchfd == w.closepipe[0] {
@@ -348,14 +337,6 @@
 				continue
 			}
 
-=======
-		for len(kevents) > 0 {
-			var (
-				kevent  = &kevents[0]
-				watchfd = int(kevent.Ident)
-				mask    = uint32(kevent.Fflags)
-			)
->>>>>>> a24f78c8
 			w.mu.Lock()
 			path := w.paths[watchfd]
 			w.mu.Unlock()
