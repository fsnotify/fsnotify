--- conflicted
+++ resolved
@@ -18,33 +18,6 @@
 
       - name: build
         run: |
-<<<<<<< HEAD
-          GOOS=${{ matrix.goos }} GOARCH=${{ matrix.goarch }} go build
-
-  cross-compile-amd64-only:
-    strategy:
-      fail-fast: false
-      matrix:
-        goos:
-          - solaris
-          - illumos
-        goarch:
-          - amd64
-    runs-on: ubuntu-latest
-    steps:
-      - name: setup Go
-        uses: actions/setup-go@v2
-        with:
-          go-version: '1.17'
-
-      - name: checkout
-        uses: actions/checkout@v2
-
-      - name: build-${{ matrix.goos }}-${{ matrix.goarch }}
-        run: |
-          GOOS=${{ matrix.goos }} GOARCH=${{ matrix.goarch }} go build
-=======
           for a in $(go tool dist list); do
             GOOS=${a%%/*} GOARCH=${a#*/} go build
-          done
->>>>>>> a58e8681
+          done